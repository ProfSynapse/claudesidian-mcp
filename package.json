--- conflicted
+++ resolved
@@ -1,10 +1,6 @@
 {
     "name": "claudesidian-mcp",
-<<<<<<< HEAD
-    "version": "2.6.2",
-=======
     "version": "2.6.3",
->>>>>>> e6ef35b5
     "description": "Model Context Protocol (MCP) integration for Obsidian",
     "main": "main.js",
     "scripts": {
