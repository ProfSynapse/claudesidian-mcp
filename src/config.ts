/**
 * Plugin configuration
 */
export const CONFIG = {
    /**
     * Plugin name
     */
    PLUGIN_NAME: 'Claudesidian MCP',
    
    /**
     * Plugin version
     */
<<<<<<< HEAD
    VERSION: '2.6.2',
=======
    VERSION: '2.6.3',
>>>>>>> e6ef35b5
    
    /**
     * Default port for the MCP server
     */
    DEFAULT_PORT: 3000,
    
    /**
     * Default host for the MCP server
     */
    DEFAULT_HOST: 'localhost',
    
    /**
     * Default timeout for requests (in milliseconds)
     */
    DEFAULT_TIMEOUT: 1200000,
    
    /**
     * Maximum number of concurrent requests
     */
    MAX_CONCURRENT_REQUESTS: 100
};<|MERGE_RESOLUTION|>--- conflicted
+++ resolved
@@ -1,38 +1,34 @@
-/**
- * Plugin configuration
- */
-export const CONFIG = {
-    /**
-     * Plugin name
-     */
-    PLUGIN_NAME: 'Claudesidian MCP',
-    
-    /**
-     * Plugin version
-     */
-<<<<<<< HEAD
-    VERSION: '2.6.2',
-=======
-    VERSION: '2.6.3',
->>>>>>> e6ef35b5
-    
-    /**
-     * Default port for the MCP server
-     */
-    DEFAULT_PORT: 3000,
-    
-    /**
-     * Default host for the MCP server
-     */
-    DEFAULT_HOST: 'localhost',
-    
-    /**
-     * Default timeout for requests (in milliseconds)
-     */
-    DEFAULT_TIMEOUT: 1200000,
-    
-    /**
-     * Maximum number of concurrent requests
-     */
-    MAX_CONCURRENT_REQUESTS: 100
+/**
+ * Plugin configuration
+ */
+export const CONFIG = {
+    /**
+     * Plugin name
+     */
+    PLUGIN_NAME: 'Claudesidian MCP',
+    
+    /**
+     * Plugin version
+     */
+    VERSION: '2.6.3',
+    
+    /**
+     * Default port for the MCP server
+     */
+    DEFAULT_PORT: 3000,
+    
+    /**
+     * Default host for the MCP server
+     */
+    DEFAULT_HOST: 'localhost',
+    
+    /**
+     * Default timeout for requests (in milliseconds)
+     */
+    DEFAULT_TIMEOUT: 1200000,
+    
+    /**
+     * Maximum number of concurrent requests
+     */
+    MAX_CONCURRENT_REQUESTS: 100
 };