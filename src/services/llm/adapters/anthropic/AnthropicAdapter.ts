/**
 * Anthropic Claude Adapter with true streaming support
 * Implements Anthropic's SSE streaming protocol
 * Based on official Anthropic streaming documentation
 */

import Anthropic from '@anthropic-ai/sdk';
import { BaseAdapter } from '../BaseAdapter';
import { 
  GenerateOptions, 
  StreamChunk, 
  LLMResponse, 
  ModelInfo, 
  ProviderCapabilities,
  ModelPricing
} from '../types';
import { ANTHROPIC_MODELS, ANTHROPIC_DEFAULT_MODEL } from './AnthropicModels';
import { MCPToolExecution, MCPCapableAdapter } from '../shared/MCPToolExecution';

export class AnthropicAdapter extends BaseAdapter implements MCPCapableAdapter {
  readonly name = 'anthropic';
  readonly baseUrl = 'https://api.anthropic.com';
  
  private client: Anthropic;
  mcpConnector?: any;

  constructor(apiKey: string, mcpConnector?: any, model?: string) {
    super(apiKey, model || ANTHROPIC_DEFAULT_MODEL);
    
    this.client = new Anthropic({
      apiKey: this.apiKey,
      baseURL: this.baseUrl,
      dangerouslyAllowBrowser: true
    });
    
    this.mcpConnector = mcpConnector;
    this.initializeCache();
  }

  async generateUncached(prompt: string, options?: GenerateOptions): Promise<LLMResponse> {
    return this.withRetry(async () => {
      try {
        // If tools are provided (pre-converted by ChatService), use tool-enabled generation
        if (options?.tools && options.tools.length > 0) {
          console.log('[Anthropic Adapter] Using tool-enabled generation', {
            toolCount: options.tools.length
          });
          return await this.generateWithProvidedTools(prompt, options);
        }
        
        // Otherwise use basic message generation
        console.log('[Anthropic Adapter] Using basic message generation (no tools)');
        return await this.generateWithBasicMessages(prompt, options);
      } catch (error) {
        this.handleError(error, 'generation');
      }
    });
  }

  async* generateStreamAsync(prompt: string, options?: GenerateOptions): AsyncGenerator<StreamChunk, void, unknown> {
    try {
<<<<<<< HEAD
      console.log('[AnthropicAdapter] Starting streaming response');
      console.log('[AnthropicAdapter] Prompt:', prompt);
      console.log('[AnthropicAdapter] Has history?:', options?.conversationHistory?.length || 0);

=======
>>>>>>> f61a6110
      // Build messages - use conversation history if provided (for tool continuations)
      let messages: any[];
      if (options?.conversationHistory && options.conversationHistory.length > 0) {
        // Use provided conversation history for tool continuations
        messages = options.conversationHistory;
<<<<<<< HEAD
        console.log('[AnthropicAdapter] Using conversation history:', JSON.stringify(messages, null, 2));
      } else {
        // Build simple messages for initial request
        messages = this.buildMessages(prompt, options?.systemPrompt);
        console.log('[AnthropicAdapter] Built messages:', JSON.stringify(messages, null, 2));
=======
      } else {
        // Build simple messages for initial request
        messages = this.buildMessages(prompt, options?.systemPrompt);
>>>>>>> f61a6110
      }

      const requestParams: any = {
        model: options?.model || this.currentModel,
        max_tokens: options?.maxTokens || 4096,
        messages: messages.filter(msg => msg.role !== 'system'),
        temperature: options?.temperature,
        stream: true
      };

      // Add system message if provided (either from messages or from options)
      const systemMessage = messages.find(msg => msg.role === 'system');
      if (systemMessage) {
        requestParams.system = systemMessage.content;
      } else if (options?.systemPrompt) {
        requestParams.system = options.systemPrompt;
      }

      // Extended thinking mode for Claude 4 models
      if (options?.enableThinking && this.supportsThinking(options?.model || this.currentModel)) {
        requestParams.thinking = {
          type: 'enabled',
          budget_tokens: 16000
        };
      }

      // Add tools if provided
      if (options?.tools && options.tools.length > 0) {
        requestParams.tools = this.convertTools(options.tools);
      }

      const stream = this.client.messages.stream(requestParams);

      let usage: any = undefined;
      const toolCalls: Map<number, any> = new Map();

      for await (const event of stream) {
        if ('type' in event) {
          switch (event.type) {
            case 'message_start':
              usage = (event as any).message.usage;
              break;

            case 'content_block_start':
              const startEvent = event as any;
              if (startEvent.content_block?.type === 'tool_use') {
                // Initialize tool call tracking
                const index = startEvent.index;
                toolCalls.set(index, {
                  id: startEvent.content_block.id,
                  type: 'function',
                  function: {
                    name: startEvent.content_block.name,
                    arguments: ''
                  }
                });
<<<<<<< HEAD
                console.log('[AnthropicAdapter] Tool use started:', startEvent.content_block.name);
=======
>>>>>>> f61a6110
              }
              break;

            case 'content_block_delta':
              const delta = (event as any).delta;
              const deltaIndex = (event as any).index;

              if (delta.type === 'text_delta' && delta.text) {
                yield {
                  content: delta.text,
                  complete: false
                };
              } else if (delta.type === 'thinking_delta' && delta.thinking) {
                // Stream thinking content if enabled
                if (options?.enableThinking) {
                  yield {
                    content: delta.thinking,
                    complete: false
                  };
                }
              } else if (delta.type === 'input_json_delta' && delta.partial_json) {
                // Accumulate tool input JSON
                const toolCall = toolCalls.get(deltaIndex);
                if (toolCall) {
                  toolCall.function.arguments += delta.partial_json;
<<<<<<< HEAD
                  console.log('[AnthropicAdapter] Tool input delta:', delta.partial_json.substring(0, 50));
=======
>>>>>>> f61a6110
                }
              }
              break;
              
            case 'message_delta':
              if ((event as any).usage) {
                usage = (event as any).usage;
              }
              break;
              
            case 'message_stop':
              // Convert accumulated tool calls to array
              const finalToolCalls = toolCalls.size > 0 ? Array.from(toolCalls.values()) : undefined;

<<<<<<< HEAD
              if (finalToolCalls && finalToolCalls.length > 0) {
                console.log('[AnthropicAdapter] Streaming complete with tool calls:', finalToolCalls.length);
              }

=======
>>>>>>> f61a6110
              yield {
                content: '',
                complete: true,
                usage: this.extractUsage({ usage }),
                toolCalls: finalToolCalls
              };
              break;
              
            case 'content_block_stop':
              // Content block completed - already tracked in our map
              break;

            default:
              // Handle ping, error, and other events
              if ((event as any).type === 'ping') {
                // Ignore ping events
              } else if ((event as any).type === 'error') {
                console.error('[AnthropicAdapter] Stream error:', (event as any).error);
                throw new Error(`Anthropic stream error: ${(event as any).error.message}`);
<<<<<<< HEAD
              } else {
                console.log('[AnthropicAdapter] Unhandled event type:', (event as any).type);
=======
>>>>>>> f61a6110
              }
              break;
          }
        }
      }
    } catch (error) {
      console.error('[AnthropicAdapter] Streaming error:', error);
      throw error;
    }
  }

  async listModels(): Promise<ModelInfo[]> {
    try {
      return ANTHROPIC_MODELS.map(model => ({
        id: model.apiName,
        name: model.name,
        contextWindow: model.contextWindow,
        maxOutputTokens: model.maxTokens,
        supportsJSON: model.capabilities.supportsJSON,
        supportsImages: model.capabilities.supportsImages,
        supportsFunctions: model.capabilities.supportsFunctions,
        supportsStreaming: model.capabilities.supportsStreaming,
        supportsThinking: model.capabilities.supportsThinking,
        costPer1kTokens: {
          input: model.inputCostPerMillion / 1000,
          output: model.outputCostPerMillion / 1000
        },
        pricing: {
          inputPerMillion: model.inputCostPerMillion,
          outputPerMillion: model.outputCostPerMillion,
          currency: 'USD',
          lastUpdated: new Date().toISOString()
        }
      }));
    } catch (error) {
      this.handleError(error, 'listing models');
      return [];
    }
  }

  getCapabilities(): ProviderCapabilities {
    return {
      supportsStreaming: true,
      supportsJSON: true,
      supportsImages: true,
      supportsFunctions: true,
      supportsThinking: true,
      maxContextWindow: 200000,
      supportedFeatures: [
        'messages',
        'extended_thinking',
        'function_calling',
        'web_search',
        'computer_use',
        'vision',
        'streaming'
      ]
    };
  }

  /**
   * Generate with pre-converted tools (from ChatService) using centralized execution
   */
  private async generateWithProvidedTools(prompt: string, options?: GenerateOptions): Promise<LLMResponse> {
    // Use centralized tool execution wrapper to eliminate code duplication
    const model = options?.model || this.currentModel;
    let systemMessage: string | undefined;

    return MCPToolExecution.executeWithToolSupport(
      this,
      'anthropic',
      {
        model,
        tools: options?.tools || [],
        prompt,
        systemPrompt: options?.systemPrompt
      },
      {
        buildMessages: (prompt: string, systemPrompt?: string) => {
          const messages = this.buildMessages(prompt, systemPrompt);
          systemMessage = messages.find(msg => msg.role === 'system')?.content;
          return messages.filter(msg => msg.role !== 'system');
        },
        
        buildRequestBody: (messages: any[], isInitial: boolean) => {
          // Clean messages to only include role and content for Anthropic
          const cleanedMessages = messages.map(msg => ({
            role: msg.role,
            content: msg.content
          }));

<<<<<<< HEAD
          console.log('[AnthropicAdapter] Building request with messages:', JSON.stringify(cleanedMessages, null, 2));

=======
>>>>>>> f61a6110
          const requestParams: any = {
            model,
            max_tokens: options?.maxTokens || 4096,
            messages: cleanedMessages,
            temperature: options?.temperature,
            stop_sequences: options?.stopSequences,
            tools: this.convertTools(options?.tools || [])
          };

          // Add system message if available
          if (systemMessage) {
            requestParams.system = systemMessage;
          }

          // Extended thinking mode for Claude 4 models
          if (options?.enableThinking && this.supportsThinking(model)) {
            requestParams.thinking = {
              type: 'enabled',
              budget_tokens: 16000
            };
          }

          return requestParams;
        },
        
        makeApiCall: async (requestBody: any) => {
          return await this.client.messages.create(requestBody);
        },
        
        extractResponse: async (response: any) => {
          const toolCalls = this.extractToolCalls(response.content);

          return {
            content: this.extractTextFromContent(response.content),
            usage: this.extractUsage(response),
            finishReason: this.mapStopReason(response.stop_reason),
            toolCalls: toolCalls,
            choice: {
              message: {
                role: 'assistant',
                content: response.content,
                toolCalls: toolCalls.length > 0 ? toolCalls : undefined
              }
            }
          };
        },
        
        buildLLMResponse: async (
          content: string,
          model: string,
          usage?: any,
          metadata?: any,
          finishReason?: any,
          toolCalls?: any[]
        ) => {
          // Find latest response to extract metadata
          const finalMetadata = {
            ...metadata,
            thinking: this.extractThinking({ content: [] }), // Will be properly extracted during execution
            stopSequence: undefined // Will be properly extracted during execution
          };
          
          return this.buildLLMResponse(content, model, usage, finalMetadata, finishReason, toolCalls);
        }
      }
    );
  }

  /**
   * Generate using basic message API without tools
   */
  private async generateWithBasicMessages(prompt: string, options?: GenerateOptions): Promise<LLMResponse> {
    const messages = this.buildMessages(prompt, options?.systemPrompt);
    
    const requestParams: any = {
      model: options?.model || this.currentModel,
      max_tokens: options?.maxTokens || 4096,
      messages: messages.filter(msg => msg.role !== 'system'),
      temperature: options?.temperature,
      stop_sequences: options?.stopSequences
    };

    // Add system message if provided
    const systemMessage = messages.find(msg => msg.role === 'system');
    if (systemMessage) {
      requestParams.system = systemMessage.content;
    }

    // Extended thinking mode for Claude 4 models
    if (options?.enableThinking && this.supportsThinking(options?.model || this.currentModel)) {
      requestParams.thinking = {
        type: 'enabled',
        budget_tokens: 16000
      };
    }

    // Add tools if provided
    if (options?.tools && options.tools.length > 0) {
      requestParams.tools = this.convertTools(options.tools);
    }

    // Special tools
    if (options?.webSearch) {
      requestParams.tools = requestParams.tools || [];
      requestParams.tools.push({
        type: 'web_search_20250305',
        name: 'web_search',
        max_uses: 5
      });
    }

    const response = await this.client.messages.create(requestParams);
    
    const extractedUsage = this.extractUsage(response);
    const finishReason = this.mapStopReason(response.stop_reason);
    const toolCalls = this.extractToolCalls(response.content);
    const metadata = {
      thinking: this.extractThinking(response),
      stopSequence: response.stop_sequence
    };

    return await this.buildLLMResponse(
      this.extractTextFromContent(response.content),
      response.model,
      extractedUsage,
      metadata,
      finishReason,
      toolCalls
    );
  }

  // Private methods
  private supportsThinking(modelId: string): boolean {
    const model = ANTHROPIC_MODELS.find(m => m.apiName === modelId);
    return model?.capabilities.supportsThinking || false;
  }

  private convertTools(tools: any[]): any[] {
    return tools.map(tool => {
      if (tool.type === 'function') {
        return {
          name: tool.function.name,
          description: tool.function.description,
          input_schema: tool.function.parameters
        };
      }
      return tool;
    });
  }

  private extractTextFromContent(content: any[]): string {
    return content
      .filter(block => block.type === 'text')
      .map(block => block.text)
      .join('');
  }

  private extractToolCalls(content: any[]): any[] {
    return content
      .filter(block => block.type === 'tool_use')
      .map(block => ({
        id: block.id,
        type: 'function',
        function: {
          name: block.name,
          arguments: JSON.stringify(block.input)
        }
      }));
  }

  private extractThinking(response: any): string | undefined {
    // Extract thinking process from response if available
    const thinkingBlocks = response.content?.filter((block: any) => block.type === 'thinking') || [];
    if (thinkingBlocks.length > 0) {
      return thinkingBlocks.map((block: any) => block.thinking).join('\n');
    }
    return undefined;
  }

  private mapStopReason(reason: string | null): 'stop' | 'length' | 'tool_calls' | 'content_filter' {
    if (!reason) return 'stop';
    
    const reasonMap: Record<string, 'stop' | 'length' | 'tool_calls' | 'content_filter'> = {
      'end_turn': 'stop',
      'max_tokens': 'length',
      'tool_use': 'tool_calls',
      'stop_sequence': 'stop'
    };
    return reasonMap[reason] || 'stop';
  }

  protected extractUsage(response: any): any {
    if (response.usage) {
      return {
        promptTokens: response.usage.input_tokens || 0,
        completionTokens: response.usage.output_tokens || 0,
        totalTokens: (response.usage.input_tokens || 0) + (response.usage.output_tokens || 0)
      };
    }
    return undefined;
  }

  private getCostPer1kTokens(modelId: string): { input: number; output: number } | undefined {
    const model = ANTHROPIC_MODELS.find(m => m.apiName === modelId);
    if (!model) return undefined;
    
    return {
      input: model.inputCostPerMillion / 1000,
      output: model.outputCostPerMillion / 1000
    };
  }

  async getModelPricing(modelId: string): Promise<ModelPricing | null> {
    const costs = this.getCostPer1kTokens(modelId);
    if (!costs) return null;
    
    return {
      rateInputPerMillion: costs.input * 1000,
      rateOutputPerMillion: costs.output * 1000,
      currency: 'USD'
    };
  }
}<|MERGE_RESOLUTION|>--- conflicted
+++ resolved
@@ -59,29 +59,14 @@
 
   async* generateStreamAsync(prompt: string, options?: GenerateOptions): AsyncGenerator<StreamChunk, void, unknown> {
     try {
-<<<<<<< HEAD
-      console.log('[AnthropicAdapter] Starting streaming response');
-      console.log('[AnthropicAdapter] Prompt:', prompt);
-      console.log('[AnthropicAdapter] Has history?:', options?.conversationHistory?.length || 0);
-
-=======
->>>>>>> f61a6110
       // Build messages - use conversation history if provided (for tool continuations)
       let messages: any[];
       if (options?.conversationHistory && options.conversationHistory.length > 0) {
         // Use provided conversation history for tool continuations
         messages = options.conversationHistory;
-<<<<<<< HEAD
-        console.log('[AnthropicAdapter] Using conversation history:', JSON.stringify(messages, null, 2));
       } else {
         // Build simple messages for initial request
         messages = this.buildMessages(prompt, options?.systemPrompt);
-        console.log('[AnthropicAdapter] Built messages:', JSON.stringify(messages, null, 2));
-=======
-      } else {
-        // Build simple messages for initial request
-        messages = this.buildMessages(prompt, options?.systemPrompt);
->>>>>>> f61a6110
       }
 
       const requestParams: any = {
@@ -138,10 +123,6 @@
                     arguments: ''
                   }
                 });
-<<<<<<< HEAD
-                console.log('[AnthropicAdapter] Tool use started:', startEvent.content_block.name);
-=======
->>>>>>> f61a6110
               }
               break;
 
@@ -167,10 +148,6 @@
                 const toolCall = toolCalls.get(deltaIndex);
                 if (toolCall) {
                   toolCall.function.arguments += delta.partial_json;
-<<<<<<< HEAD
-                  console.log('[AnthropicAdapter] Tool input delta:', delta.partial_json.substring(0, 50));
-=======
->>>>>>> f61a6110
                 }
               }
               break;
@@ -185,13 +162,6 @@
               // Convert accumulated tool calls to array
               const finalToolCalls = toolCalls.size > 0 ? Array.from(toolCalls.values()) : undefined;
 
-<<<<<<< HEAD
-              if (finalToolCalls && finalToolCalls.length > 0) {
-                console.log('[AnthropicAdapter] Streaming complete with tool calls:', finalToolCalls.length);
-              }
-
-=======
->>>>>>> f61a6110
               yield {
                 content: '',
                 complete: true,
@@ -211,11 +181,6 @@
               } else if ((event as any).type === 'error') {
                 console.error('[AnthropicAdapter] Stream error:', (event as any).error);
                 throw new Error(`Anthropic stream error: ${(event as any).error.message}`);
-<<<<<<< HEAD
-              } else {
-                console.log('[AnthropicAdapter] Unhandled event type:', (event as any).type);
-=======
->>>>>>> f61a6110
               }
               break;
           }
@@ -307,11 +272,6 @@
             content: msg.content
           }));
 
-<<<<<<< HEAD
-          console.log('[AnthropicAdapter] Building request with messages:', JSON.stringify(cleanedMessages, null, 2));
-
-=======
->>>>>>> f61a6110
           const requestParams: any = {
             model,
             max_tokens: options?.maxTokens || 4096,
